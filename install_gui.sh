#!/usr/bin/env bash

PROG_NAME=$0

BASEDIR=$(dirname "$0")
if [ "$1" == "" ]; then
    ENV_FILE_PATH="ClearMapUi.yml"
else
    ENV_FILE_PATH=$1
fi

usage() {
  cat << EOF >&2
  Usage: $PROG_NAME [-h] [-f <env-file-path>] [-s]

  --file, -f <env-file-path>: The environment file to use. Defaults to ClearMapUi.yml in the current folder
  --spyder, -s : Whether to install the appropriate spyder kernel
EOF
  exit 1
}

USE_SPYDER="False"
ENV_FILE_PATH=''
while [[ $# -gt 0 ]]; do
  case $1 in
    -h|--help)
      usage
      exit 0
      ;;
    -f|--file)
      ENV_FILE_PATH="$2"
      shift # past argument
      shift # past value
      ;;
    -s|--spyder)
      USE_SPYDER="True"
      shift # past argument
      ;;
    -*|--*)
      echo "Unknown option $1"
      exit 1
      ;;
  esac
done

########################################################################################################################

function red(){  #  From https://stackoverflow.com/a/57096493
    echo -e "\x1B[31m $1 \x1B[0m"
    if [ -n "${2}" ]; then
        echo -e "\x1B[31m $($2) \x1B[0m"
    fi
}
function green(){
    echo -e "\x1B[32m $1 \x1B[0m"
    if [ -n "${2}" ]; then
        echo -e "\x1B[32m $($2) \x1B[0m"
    fi
}

function yellow(){
    echo -e "\x1B[33m $1 \x1B[0m"
    if [ -n "${2}" ]; then
      echo -e "\x1B[33m $($2) \x1B[0m"
    fi
}

function green_n(){  # FIXME: parametrise above instead
    echo -n -e "\x1B[32m $1 \x1B[0m"
    if [ -n "${2}" ]; then
        echo -n -e "\x1B[32m $($2) \x1B[0m"
    fi
}

########################################################################################################################

green "Using env file $ENV_FILE_PATH"

if  [[ "$OSTYPE" == "linux-gnu"* ]]; then
    green "Checking dependencies"
    if [[ $(dpkg-query --show --showformat='${db:Status-Status}\n' 'build-essential') == "installed" ]]; then
        green "Compilation tools available"
    else
        red "Package \"build-essential\" was not found. It is required for compilation.
             Please install it using
             sudo apt install build-essential
             and try the installation process again"
             exit 1
    fi
fi

conda -V || { echo "Conda missing exiting"; exit 1; }
green "Conda installed and functional"


if [[ "$OSTYPE" == "darwin"* ]]; then
  green "MacOS was detected as your operating system.
   If you want to make full use of the parallel code in this program,
   we suggest you install the GCC compiler using homebrew."
  read -r -p "Do you wish to continue the installation process ([y]/n)?" answer
  case "$answer" in
    [nN][oO]|[nN])
        yellow "Aborting install";
        exit 0;
        ;;
    *)
        green "Continue install";
        ;;
esac
fi


config_folder="$HOME/.clearmap"
prep_python="import os, sys; sys.path.append(os.getcwd());"

eval "$(conda shell.bash hook)"  # Required to activate conda envs

echo "To speed up solving the environment,
we recommend using the experimental libmamba solver for conda"
read -r -p "Do you wish to install this program ([y]/n)?" answer
case "$answer" in
    [nN][oO]|[nN])
        green "Using default solver";
        solver_string="";
        ;;
    *)
        green "Using libmamba";
        conda install -y -n base conda-libmamba-solver;
<<<<<<< HEAD
        solver_string="--solver=libmamba";
=======
        if conda install -h | grep -q "experimental-solver"; then
            solver_string="--experimental-solver=libmamba";  # Old conda
        else
            solver_string="--solver=libmamba";
        fi
>>>>>>> 6ea085ba
        ;;
esac


if  [[ "$OSTYPE" == "linux-gnu"* ]]; then  # FIXME: or "$OSTYPE" == "msys"
    green "ClearMap uses neural networks to perform vasculature analysis.
      The implementation of these networks relies on proprietary technology
      from nVIDIA called CUDA. To perform vasculature analysis, you will
      need a compatible graphics card and drivers."
    read -r -p "Do you wish to use this feature ([y]/n)?" answer
    case "$answer" in
        [nN][oO]|[nN])
            yellow "Skipping";
            USE_TORCH="False";
            ;;
        *)
            # Verify CUDA is functional
            green "Checking nVIDIA drivers and system CUDA installation";
            python -c "$prep_python \
            from ClearMap.Utils.install_utils import PytorchVersionManager; PytorchVersionManager.assert_cuda()" || exit 1
            green "OK";
            USE_TORCH="True";
            ;;
    esac
else
    USE_TORCH="False";
fi

# Amend environment file (notably for compatibility with installed CUDA version)
echo "Updating CUDA dependencies for ClearMap"
echo "  Creating temporary environment"
if  [[ "$OSTYPE" == "msys"* ]]; then
    conda create -y -n clearmap_tmp_env -c conda-forge python pyyaml "$solver_string"
else
    conda create -n clearmap_tmp_env -c conda-forge python pyyaml "$solver_string" || exit 1
fi
conda activate clearmap_tmp_env || exit 1
green "Done"

echo "  Getting env name"
ENV_NAME=$(python -c "import os; from ClearMap.Utils.install_utils import EnvFileManager; \
env_mgr = EnvFileManager(os.path.normpath(os.path.join(os.getcwd(), '$ENV_FILE_PATH')), None); \
env_name=env_mgr.get_env_name(); print(env_name)")
green "Env name: $ENV_NAME"

echo "  Patching environment file"
green_n "ClearMap writes large amounts of data to the temporary folder of the system (~200GB).
If your system tmp folder is not located on a large of fast partition,
you can define an other path here. Default: /tmp"
read tmp_dir
if [ -z "$tmp_dir" ]; then
    tmp_dir="/tmp/"
fi
if [ ! -d "$tmp_dir" ]; then
    yellow "Folder missing $tmp_dir, it will be created"
    mkdir -p $tmp_dir || exit 1
fi

if  [[ "$OSTYPE" == "msys"* ]]; then
    export tmp_dir="C:/Users/$USERNAME/AppData/Local/Temp"
fi
green "Using temp folder: $tmp_dir"

python -c "$prep_python \
from ClearMap.Utils.install_utils import patch_env; \
patch_env(os.path.join(os.getcwd(), '$ENV_FILE_PATH'), 'tmp_env_file.yml', use_cuda_torch=$USE_TORCH, use_spyder=$USE_SPYDER, tmp_dir='$tmp_dir')" || exit 1
conda deactivate
conda env remove -n clearmap_tmp_env
green "Done"

# Create environment if not present, otherwise update the packages and activate
echo "Checking ClearMap env"
conda env list | grep "$ENV_NAME"
if [ $? -eq 1 ]; then
    green "$ENV_NAME not found, creating env"
    conda env create -f "$BASEDIR/tmp_env_file.yml" $solver_string || exit 1
else
    green "Found $ENV_NAME, updating env"
    # TODO: See if --prune
    conda env update --name "$ENV_NAME" --file "$BASEDIR/tmp_env_file.yml" $solver_string || exit 1
fi
conda activate "$ENV_NAME" || exit 1
if [[ "$USE_TORCH" == "True" ]]; then
    echo "Checking pytorch installation"
    python -c "$prep_python \
    from ClearMap.Utils.install_utils import PytorchVersionManager; \
    PytorchVersionManager.check_pytorch()" && green "Pytorch installed and functional with CUDA support" || { red "Pytorch installation failed"; exit 1; }
fi

# Setup GCC for MaxOS
if [[ "$OSTYPE" == "darwin"* ]]; then
    read -r -p "If GCC is installed on your system,
     type here the main version number.
      Otherwise, leave empty" answer

     re='^[0-9]+$'
    if ! [[ $answer =~ $re ]] ; then  # not a number
        yellow "No version number given, skipping GCC"
    else
        conda env config vars set "CC=gcc-$answer"
        conda env config vars set "CXX=g++-$answer"
        green "Using gcc and g++ v-$answer"
    fi
fi
# Install ClearMap
echo "Installing"
python "setup.py" install || exit 1
echo "Done"

# Create config folder if missing
if [ ! -d "$config_folder" ]; then
   mkdir "$config_folder" || exit 1
fi

# Install or update ClearMap config
srcdir=$(pwd)
cd "$HOME" || exit 1 # Exit source folder to import from installed version
python -m ClearMap.config.update_config  || exit 1

# TODO: Prompt for environment variables (elastix ...) to be set in env activate

# CONFIG
clearmap_install_path=$(python -c "from ClearMap.config.update_config import CLEARMAP_DIR; print(CLEARMAP_DIR)")
if [ "$clearmap_install_path" == "" ];then
    echo "ERROR: could not get ClearMap install path"
    exit 1
fi
echo "ClearMap installed at \"$clearmap_install_path\""

# Create Linux desktop menus
echo "Do you want to create a desktop menu entry.
Skip this if you are not running on linux or
running headless"
read -r -p "Create menu entry ([y]/n)?" answer
case "$answer" in  # FIXME:
    [nN][oO]|[nN])
        yellow "Skipping";
        ;;
    *)
        green "Creating entry";
menu_entry="[Desktop Entry]
Version=1.1
Type=Application
Name=ClearMap2
Comment=The ClearMap2 Pipeline GUI
Icon=$clearmap_install_path/ClearMap/gui/icons/logo_cyber.png
Exec=$clearmap_install_path/start_gui.sh $clearmap_install_path
Actions=
Categories=Biology;Education;X-XFCE;X-Xfce-Toplevel;
StartupNotify=true"

          desktop_file="$HOME/.local/share/applications/menulibre-clearmap2.desktop"  # TODO: check if folder exists
          echo "$menu_entry" > "$desktop_file" && echo "wrote $desktop_file"

          desktop_file="$HOME/.gnome/apps/menulibre-clearmap2.desktop"  # TODO: check if folder exists
          echo "$menu_entry" > "$desktop_file" && echo "wrote $desktop_file"

          conda shell.bash hook >> "$clearmap_install_path/conda_init.sh" || exit 1
          chmod u+x "$clearmap_install_path/conda_init.sh" || exit 1
          chmod u+x "$clearmap_install_path/start_gui.sh" || exit 1
        ;;
    *)
        green "Skipping menu entry";
        ;;
esac

chmod u+x "$clearmap_install_path/ClearMap/External/elastix/build/bin/"* || exit 1

# Configure environment to amend LD_LIBRARY_PATH to point to custom Elastix binary shipped with ClearMap
if  [[ "$OSTYPE" == "linux-gnu"* ]]; then
    lib_path_name="LD_LIBRARY_PATH"
elif [[ "$OSTYPE" == "darwin"* ]]; then
    lib_path_name="DYLD_LIBRARY_PATH"
fi
conda env config vars set "$lib_path_name=$clearmap_install_path/ClearMap/External/elastix/build/bin/:$LD_LIBRARY_PATH" || exit 1

# FIXME: not for MaxOS

green "
$ENV_NAME installed
To use it, open a terminal and run:
    conda activate $ENV_NAME
    clearmap-ui
Alternatively, use the ClearMap entry in the start menu
"

# Cleanup
conda deactivate
cd "$srcdir" || exit 1
mv tmp_env_file.yml "${ENV_NAME}Real".yml<|MERGE_RESOLUTION|>--- conflicted
+++ resolved
@@ -126,15 +126,11 @@
     *)
         green "Using libmamba";
         conda install -y -n base conda-libmamba-solver;
-<<<<<<< HEAD
-        solver_string="--solver=libmamba";
-=======
         if conda install -h | grep -q "experimental-solver"; then
             solver_string="--experimental-solver=libmamba";  # Old conda
         else
             solver_string="--solver=libmamba";
         fi
->>>>>>> 6ea085ba
         ;;
 esac
 

import ClearMap.IO.IO as clearmap_io

from ClearMap.ParallelProcessing.DataProcessing import ArrayProcessing as ap
import ClearMap.Utils.Timer as tmr
import ClearMap.Utils.HierarchicalDict as hdict


def initialize_sinks(cell_detection_parameter, shape, order):
    for key in cell_detection_parameter.keys():
        par = cell_detection_parameter[key]
        if isinstance(par, dict):
            filename = par.get('save')
            if filename:
                ap.initialize_sink(filename, shape=shape, order=order, dtype='float')


def print_params(step_params, param_key, prefix, verbose):
    step_params = step_params.copy()
    if verbose:
        timer = tmr.Timer(prefix)
        head = f'{prefix}{param_key.replace("_", " ").title()}:'
        hdict.pprint(step_params, head=head)
        return step_params, timer
    return step_params, None


<<<<<<< HEAD
def run_step(param_key, previous_result, step_function, args=(), remove_previous_result=False,
             extra_kwargs=None, parameter=None, steps_to_measure=None, prefix='',
             base_slicing=None, valid_slicing=None):
=======
def wrap_step(param_key, previous_result, step_function, args=(), remove_previous_result=False,
              extra_kwargs=None, parameter=None, steps_to_measure=None, prefix='',
              base_slicing=None, valid_slicing=None):
    if steps_to_measure is None:
        steps_to_measure = {}
    if parameter is None:
        parameter = {}
>>>>>>> 0b819b70
    if extra_kwargs is None:
        extra_kwargs = {}

    step_param = parameter.get(param_key)
    if step_param:
        step_param, timer = print_params(step_param, param_key, prefix, parameter.get('verbose'))

        save = step_param.pop('save', None)  # FIXME: check if always goes before step_function call
        result = step_function(previous_result, *args, **{**step_param, **extra_kwargs})

        if save:
            save = clearmap_io.as_source(save)
            save[base_slicing] = result[valid_slicing]

        if parameter.get('verbose'):
            timer.print_elapsed_time(param_key.title())
    else:
        result = previous_result
    if remove_previous_result:
        del previous_result
    if param_key in steps_to_measure:
        steps_to_measure[param_key] = result
    return result<|MERGE_RESOLUTION|>--- conflicted
+++ resolved
@@ -24,19 +24,13 @@
     return step_params, None
 
 
-<<<<<<< HEAD
 def run_step(param_key, previous_result, step_function, args=(), remove_previous_result=False,
              extra_kwargs=None, parameter=None, steps_to_measure=None, prefix='',
              base_slicing=None, valid_slicing=None):
-=======
-def wrap_step(param_key, previous_result, step_function, args=(), remove_previous_result=False,
-              extra_kwargs=None, parameter=None, steps_to_measure=None, prefix='',
-              base_slicing=None, valid_slicing=None):
     if steps_to_measure is None:
         steps_to_measure = {}
     if parameter is None:
         parameter = {}
->>>>>>> 0b819b70
     if extra_kwargs is None:
         extra_kwargs = {}
 

# -*- coding: utf-8 -*-
"""
TIF module provides interface to read and write tif image files.

Note
----
This module relies on the tifffile library.
"""
<<<<<<< HEAD
__author__ = 'Christoph Kirst <christoph.kirst.ck@gmail.com>'
=======
__author__ = 'Christoph Kirst <christoph.kirst.ck@gmail.com>, Charly Rousseau <charly.rousseau@icm-institute.org>'
>>>>>>> 189eeeae
__license__ = 'GPLv3 - GNU General Public License v3 (see LICENSE.txt)'
__copyright__ = 'Copyright © 2020 by Christoph Kirst'
__webpage__ = 'https://idisco.info'
__download__ = 'https://www.github.com/ChristophKirst/ClearMap2'

import warnings
from functools import cached_property

import numpy as np
from tifffile import tifffile

from ClearMap.IO.Source import Source as AbstractSource
from ClearMap.IO.Source import VirtualSource as AbstractVirtualSource
import ClearMap.IO.Slice as cmp_clicing

from ClearMap.Utils.Lazy import lazyattr


###############################################################################
# ## Source class
###############################################################################

class Source(AbstractSource):
    """Class to handle a tif file source

    Note
    ----
    Its assumed that the image data is stored in a series of the tif file.

    .. warning:: It is also assumed that the last 3 dimensions are the image dimensions in the order z,y,x.
    """
    def __init__(self, location, series=0, multi_file=False):
        try:
            self._tif = tifffile.TiffFile(location, multifile=multi_file)
        except TypeError:  # TODO: filter with message
            self._tif = tifffile.TiffFile(location, _multifile=multi_file)  # Versions >= 2020.9.30
        # FIXME: to see if read or write mode, check 1) if the file exists, 2) if there is metadata in the file
        self._series = series
        self.multi_file = multi_file
        if not self.series_mode and not self.pages_mode:
            raise ValueError(f'Unknown metadata type {self._metadata_type}')

    @property
    def name(self):
        return "Tif-Source"

    @lazyattr
    def series(self):
        return self._tif.series[self._series]

    @property
    def is_clearmap(self):
        return self._tif.is_shaped  # Likely written by clearmap if not more metadata

    @property
    def axes_order(self):
        md = self.metadata(info=['shape'])
        return md['order']

    @cached_property
    def series_mode(self):
        return (self._tif._multifile or
                self._metadata_type == 'imagej_metadata' or
                self._metadata_type == 'shaped_metadata' or
                self._metadata_type is None)

    @cached_property
    def pages_mode(self):
        return self._metadata_type == 'ome_metadata'

    @cached_property
    def shape(self):
        try:
            shape_ = shape_from_tif(self.tif_shape)
        except ValueError as err:
            print(f'ERROR transposing shape of {self._tif.filename} ({self.tif_shape}) from {self.axes_order} to ZYX order!')
            raise err
        return shape_

    @cached_property
    def tif_shape(self):
        if self.series_mode:
            shape = self._parse_series_shape()
        else:
            shape = self._parse_pages_shape()
        # Remove empty dimensions
        shape = tuple(dim for dim in shape if dim != 1)
        return shape

    def _parse_series_shape(self):
        return self.series.shape

    def _parse_pages_shape(self):
        _shape = self._tif.pages[0].shape  # The 2D shape of the image
        n_pages = len(self._tif.pages)
        if n_pages > 1:
            _shape = (n_pages,) + _shape
        return _shape

    @cached_property
    def dtype(self):
        if self.series_mode:
            return self.series.dtype
        else:
            return self._tif.pages[0].dtype

    @property
    def location(self):
        return self._tif._fh.path

    @location.setter
    def location(self, value):
        if value != self.location:
            self._tif = tifffile.TiffFile(value, multifile=False)

    @property
    def array(self, processes=None):
        array = self._tif.asarray(maxworkers=processes)
        return self.to_clearmap_order(array)

    @cached_property
    def element_strides(self):
        """The strides of the array elements.

        Returns
        -------
        strides : tuple
            Strides of the array elements.

        Note
        ----
        The strides of the elements module itemsize instead of bytes.
        """
        memmap = self.as_memmap()
        return tuple(s // memmap.itemsize for s in memmap.strides)

    def __getitem__(self, slicing, processes=None):
        ndim = self.ndim
        if ndim >= 3:
            slicing = cmp_clicing.unpack_slicing(slicing, ndim)  # matches dimensions for slicing (may assume space at the end)

            slicing_z = slicing[-1]
            if isinstance(slicing_z, (int, np.int64)):
                slicing_z = int(slicing_z)
            array = self._tif.asarray(key=slicing_z, maxworkers=processes)
            array = self.to_clearmap_order(array)

            slicing_xy = (Ellipsis,) + slicing[-3: -1]  #  Assumes that the last dimensions are space and in the order z,y,x ??
            if len(array.shape) > len(self._tif.pages[0].shape):  # FIXME: is self._tif.pages[0].shape used for series mode?
                slicing_xy = slicing_xy + (slice(None), )
            return array[slicing_xy]
        else:
            array = self._tif.asarray(maxworkers=processes)
            array = self.to_clearmap_order(array)

            return array[slicing]

    def __setitem__(self, *args):
        memmap = self.as_memmap()
        memmap.__setitem__(*args)

    def to_clearmap_order(self, array):
        try:
            transposed = tif_to_clearmap_order(array, self.axes_order)
        except ValueError as err:
            print(f'ERROR transposing array {self._tif.filename} with shape {array.shape} '
                  f'from {self.axes_order} to ClearMap (ZYX) order!')
            raise err
        return transposed

    @cached_property
    def _metadata_type(self):
        populated_metadata = [f'{t}_metadata' for t in self._tif.flags
                              if getattr(self._tif, f'{t}_metadata', None) is not None]
        if not populated_metadata:
            return None
        elif len(populated_metadata) > 1:
            warnings.warn(f'Multiple metadata types found in tif file {self.location}!; metadata: {populated_metadata}')
        return populated_metadata[0]

    def get_raw_metadata_dictionary(self):
        if not self._metadata_type:
            return {}
        md = getattr(self._tif, self._metadata_type) or {}
        if self._tif.is_ome:
            md = tifffile.xml2dict(md).get('OME', {})
        return md

    def metadata(self, info=('shape', 'resolution', 'overlap')):
        """Returns metadata from this tif file.

        Arguments
        ---------
        info : list, 'all' or None
            Optional list of keywords, if 'all' return full tif metadata, if None return default set info.

        Returns
        -------
        metadata : dict
            Dictionary with the metadata.
        """
<<<<<<< HEAD
        md = self.get_raw_metadata_dictionary()
        if not md:
=======
        metadata = self.get_raw_metadata_dictionary()
        if not metadata:
>>>>>>> 189eeeae
            warnings.warn(f'No metadata found in tif file {self._tif.filename}!'
                          f'Assuming XYZ order and shape {self.shape}.')
            shape = self.shape
            order = ''.join([ax for i, ax in zip(shape, 'XYZ')])
            return {'shape': shape, 'order': order}

        if info is all:
            raise DeprecationWarning('The all argument is deprecated. Use "all" instead.')
        elif info == 'all':
<<<<<<< HEAD
            return md
        elif isinstance(info, str):
            info = [info]
        info = {k: None for k in info}

        def update_info(info, name, keys, mdict, astype, include_keys=False):
            # value = [astype(mdict.get(k)) for k in keys if mdict.get(k) is not None]

            value = []
            for k in keys:
                v = mdict
                for kk in k.split('.'):
                    v = v.get(kk, None)
                    if v is None:
                        break
                if include_keys and v is not None:
                    info[k] = v
                if v is not None:
                    value.append(astype(v))
            if len(value) > 0:
                info[name] = tuple(value)

        # get info
        if self._tif.is_ome:
            mdp = md.get('Image', {}).get('Pixels', {})
        elif self._tif.is_imagej:
            labels = md.get('Labels')
            if labels:
                mdp = {(line.split('=', 1)[0]).strip(): (line.split('=', 1)[1]).strip()
                       for line in labels[0].split('\n') if '=' in line}
            else:  # Try to get metadata from the Info field
                print(f'WARNING: Image: {self._tif.filename}, no labels found in imagej metadata!;'
                      f' metadata: {md}')
                try:
                    md_info = md['Info'].split('\n')
                except KeyError:
                    warnings.warn(f'No Info metadata found in tif file {self._tif.filename}!'
                                  f'Metadata: {md}')
                    md['order'] = 'XYZ'
                    return md
                if md_info[0].startswith('NRRD'):
                    md_info = {ln.split(':', 1)[0]: ln.split(':', 1)[1] for ln in md_info if ':' in ln}
                    if 'sizes' in md_info:
                        info['shape'] = tuple(int(sz) for sz in md_info['sizes'].split(' ') if sz)
                        index_to_dim = {0: 'X', 1: 'Y', 2: 'Z'}
                        space_directions = md_info.get('space directions', None)
                        space_directions = tuple(tuple([int(dim_) for dim_ in v.strip('()').split(',')])
                                                 for v in space_directions.split(' ') if v)
                        info['order'] = [index_to_dim[np.argmax(v)] for v in space_directions]
                        info['resolution'] = tuple([max(v) for v in space_directions])
                    else:
                        raise ValueError(f'Unknown metadata type {self._metadata_type} and format: {md_info[0]};'
                                         f' info: {md_info}')
                    return info
                else:
                    raise ValueError(f'Unknown metadata type {self._metadata_type} and format: {md_info[0]};'
                                     f' info: {md_info}')
        elif self.is_clearmap:
            info = md[0]
            info['order'] = 'XYZ'
            return info
        else:
            raise ValueError(f'Unknown metadata type {self._metadata_type}')

        keys = info.keys()
        if 'shape' in keys:
            order = mdp.get('DimensionOrder', None)
            if order is None and self.is_clearmap:
                warnings.warn('WARNING: No dimension order found in tif metadata! Assuming "XYZTC" order.')
                ''.join([d for d in 'XYZTC' if f'Size{d}' in mdp.keys()])
            info['order'] = order

            update_info(info, 'shape', [f'Size{d}' for d in order], mdp, int)
            if info['shape'] is not None and [d for d in info['shape'] if d != 1] != self.shape:
                order = [d for s, d in zip(info['shape'], order) if s > 1]
                info['order'] = order
                info['shape'] = self.shape

        if 'description' in keys:
            if self.pages_mode:
                info['description'] = self._tif.pages[0].description
            else:
                info['description'] = self.series.description
            if info['description'] is None:
                info['description'] = md.get('Image', {}).get('Description', None)

        if 'resolution' in keys:
            update_info(info, 'resolution', [f'PhysicalSize{dim}' for dim in 'XYZ'], mdp, float)

        if 'overlap' in keys:
            mdc = md.get('CustomAttributes', {}).get('PropArray', {})  # UM2
            if mdc:
                overlap_keys = [f'xyz-Table_{dim}_Overlap.Value' for dim in 'XY']
                update_info(info, 'overlap', overlap_keys, mdc, float)
            else:
                mdc = md.get('CustomAttributes', {}).get('Properties', {}).get('prop', {})  # Blaze
                overlap_keys = [f'xyz-Table {dim} Overlap' for dim in 'XY']
                overlaps = [float(label.get('Value')) for label in mdc if label.get('label') in overlap_keys]
                info['overlap'] = tuple(overlaps) if overlaps else None

        if 'tile_configuration' in keys:
            tile_cfg_txt = (md.get('Image', {}).get('CustomAttributes', {})
                            .get('TileConfiguration', {}).get('TileConfiguration', ''))
            if tile_cfg_txt:
                tile_cfg_txt = [ln.strip() for ln in tile_cfg_txt[1:].split(')') if ln]
                tile_cfg = [ln.split(';;') for ln in tile_cfg_txt]
                tile_cfg = [(ln[0], ln[1][1:]) for ln in tile_cfg]
                info['tile_configuration'] = tile_cfg

        if 'date' in keys:
            info['date'] = md.get('Image', {}).get('CreationDate', None)

        return info
=======
            return metadata

        if self._metadata_type == 'ome_metadata':
            parser = OMEMetadataParser(self, metadata, info)
        elif self._metadata_type == 'imagej_metadata':
            parser = ImageJMetadataParser(self, metadata, info)
        elif self._metadata_type == 'shaped_metadata':
            parser = ClearMapMetadataParser(self, metadata, info)
        else:
            raise ValueError(f'Unknown metadata type {self._metadata_type}.'
                             f'Please subclass BaseMetadataParser to handle this metadata type.')

        parser.parse()
        return parser.info
>>>>>>> 189eeeae

    def as_memmap(self):
        try:
            return self.to_clearmap_order(tifffile.memmap(self.location))
        except ValueError as err:
            raise ValueError(f'The tif file {self.location} cannot be memmaped!; {err}')

    def as_virtual(self):
        return VirtualSource(source=self)

    def as_real(self):
        return self

    def as_buffer(self):
        return self.as_memmap()

    # #### Formatting ###
    def __str__(self):
        try:
            name = self.name or ''
            shape = repr((self.shape,)) if self.shape else ''
            dtype = f'[{self.dtype}]' if self.dtype else ''
            order = f'|{self.order}|' if self.order else ''
            location = f'{self.location}' if self.location else ''
            location = location if len(location) <= 100 else location[:50] + '...' + location[-50:]
        except TypeError:
            name = shape = dtype = order = location = ''

        return f'{name}{shape}{dtype}{order}{location}'


class VirtualSource(AbstractVirtualSource):
    def __init__(self, source=None, shape=None, dtype=None, order=None, location=None, name=None):
        super(VirtualSource, self).__init__(source=source, shape=shape, dtype=dtype, order=order, location=location, name=name)
        if isinstance(source, Source):
            self.multi_file = source.multi_file
            self.series = source._series

    @property
    def name(self):
        return 'Virtual-Tif-Source'

    def as_virtual(self):
        return self

    def as_real(self):
        return Source(location=self.location, series=self.series, multi_file=self.multi_file)

    def as_buffer(self):
        return self.as_real().as_buffer()


###############################################################################
# ## TIF Parsers
###############################################################################
class BaseMetadataParser:
    def __init__(self, source, metadata, info_categories):
        self.source = source
        self.metadata = metadata
        if isinstance(info_categories, str):
            info_categories = [info_categories]
        self.info = {k: None for k in info_categories}

    def parse(self):
        if 'shape' in self.info:
            self.parse_pixel_metadata()
        if 'resolution' in self.info:
            self.parse_resolution()
        if 'overlap' in self.info:
            self.parse_overlap()
        if 'description' in self.info:
            self.parse_description()
        if 'tile_configuration' in self.info:
            self.parse_tile_configuration()
        if 'date' in self.info:
            self.parse_date()

    def update_info(self, name, keys, mdict, astype):
        value = []
        for k in keys:
            v = mdict
            for kk in k.split('.'):  # Iterate over dot nested keys
                v = v.get(kk, None)
                if v is None:
                    break
            if v is not None:
                value.append(astype(v))
        if value:
            self.info[name] = tuple(value)

    def parse_order(self):
        self.info['order'] = self.pixels_metadata.get('DimensionOrder', None)

    def parse_shape(self):
        self.update_info('shape', tuple([f'Size{d}' for d in self.info['order']]),
                         self.pixels_metadata, int)
        # Remove empty dimensions
        if self.info['shape'] is not None and [d for d in self.info['shape'] if d != 1] != self.source.shape:
            order = [d for s, d in zip(self.info['shape'], self.info['order']) if s > 1]
            self.info['order'] = order
            self.info['shape'] = self.source.shape

    def parse_pixel_metadata(self):
        """
        Parse only the pixel metadata (i.e. shape and order) from the OME metadata.

        Returns
        -------

        """
        self.parse_order()
        self.parse_shape()

    def parse_resolution(self):
        self.info['resolution'] = tuple(float(self.pixels_metadata[f'PhysicalSize{dim}'])
                                        for dim in self.info['order'] if dim in 'XYZ')

    def parse_date(self):
        self.info['date'] = self.metadata.get('Image', {}).get('CreationDate', None)

    def parse_description(self):
        if self.source.pages_mode:
            desc = self.source._tif.pages[0].description
        else:
            desc = self.source.series.description
        if desc:
            self.info['description'] = desc
        else:
            self.info['description'] = self.metadata.get('Image', {}).get('Description', None)

    def parse_tile_configuration(self):
        warnings.warn(f"Tile configuration parsing is not available for {self.__class__}, skipping!")

    def parse_overlap(self):
        warnings.warn(f"Overlap parsing is not available for {self.__class__}, skipping!")

    @cached_property
    def pixels_metadata(self):
        raise NotImplementedError("Subclasses should implement this method")


class OMEMetadataParser(BaseMetadataParser):
    """
    Parser for OME metadata.
    Typically, this is tuned for the metadata of the OME-TIFF files
    generated by either the UltraMicroscopeII or the Blaze
    light-sheet microscopes from LaVision BioTec (now Miltenyi Biotec).
    """

    @cached_property
    def pixels_metadata(self):
        return self.metadata.get('Image', {}).get('Pixels', {})

    def parse_overlap(self):
        custom_md = self.metadata.get('CustomAttributes', {}).get('PropArray', {})  # UM2
        if custom_md:
            overlap_keys = [f'xyz-Table_{dim}_Overlap.Value' for dim in 'XY']
            self.update_info('overlap', overlap_keys, custom_md, float)
        else:
            custom_md = self.metadata.get('CustomAttributes', {}).get('Properties', {}).get('prop', {})
            overlap_keys = [f'xyz-Table {dim} Overlap' for dim in 'XY']
            overlaps = [float(label.get('Value')) for label in custom_md
                        if label.get('label') in overlap_keys]
            self.info['overlap'] = tuple(overlaps) if overlaps else None

    def parse_tile_configuration(self):
        tile_cfg_txt = (self.metadata.get('Image', {}).get('CustomAttributes', {})
                        .get('TileConfiguration', {}).get('TileConfiguration', ''))
        if tile_cfg_txt:
            tile_cfg_txt = [ln.strip() for ln in tile_cfg_txt[1:].split(')') if ln]
            tile_cfg = [ln.split(';;') for ln in tile_cfg_txt]
            tile_cfg = [(ln[0], ln[1][1:]) for ln in tile_cfg]
            self.info['tile_configuration'] = tile_cfg


class ImageJMetadataParser(BaseMetadataParser):

    @cached_property
    def pixels_metadata(self):
        labels = self.metadata.get('Labels')
        if labels:
            return {(line.split('=', 1)[0]).strip(): (line.split('=', 1)[1]).strip()
                    for line in labels[0].split('\n') if '=' in line}
        else:
            print(f'WARNING: Image: {self.source._tif.filename}, no labels found in imagej metadata!;'
                  f' metadata: {self.metadata}')
            return self.parse_info_field()

    def parse_info_field(self):
        parsed_info = {}
        try:
            md_info = self.metadata['Info'].split('\n')
        except KeyError:
            warnings.warn(f'No Info metadata found in tif file {self.source._tif.filename}!'
                          f'Metadata: {self.metadata}')
            parsed_info['order'] = 'XYZ'
            return parsed_info
        if md_info[0].startswith('NRRD'):  # FIXME: just get pixel metadata
            self.__parse_nrrd(md_info, parsed_info)
        else:
            raise ValueError(f'Unknown metadata type {self.source._metadata_type} and format: {md_info[0]};'
                             f' info: {md_info}')
        return parsed_info

    def __parse_nrrd(self, md_info, parsed_info):
        md_info = {ln.split(':', 1)[0]: ln.split(':', 1)[1]
                   for ln in md_info if ':' in ln}
        if 'sizes' in md_info:
            index_to_dim = {0: 'X', 1: 'Y', 2: 'Z'}
            space_directions = md_info.get('space directions', None)
            space_directions = tuple(tuple([int(dim_) for dim_ in v.strip('()').split(',')])
                                     for v in space_directions.split(' ') if v)
            parsed_info['DimensionOrder'] = [index_to_dim[np.argmax(v)]
                                             for v in space_directions]
            dim_to_index = {d: i for i, d in index_to_dim.items()}
            shape = [int(sz) for sz in md_info['sizes'].split(' ') if sz]
            for ax in parsed_info['DimensionOrder']:
                parsed_info[f'Size{ax}'] = shape[dim_to_index[ax]]
                if ax in 'XYZ':
                    parsed_info[f'PhysicalSize{ax}'] = max(space_directions[dim_to_index[ax]])
        else:
            raise ValueError(f'Unknown metadata type {self.source._metadata_type} and format: {md_info[0]};'
                             f' info: {md_info}')


class ClearMapMetadataParser(BaseMetadataParser):
    """
    Parser for ClearMap metadata.

    Typically, this is tuned for the metadata of the ClearMap generated tif
    files which might lack some of the metadata fields but where the axes
    order is bound to be 'XYZ'.
    """
    def parse_order(self):
        # parsed_info = self.metadata[0]  # FIXME: check, which is best
        super().parse_order()
        if self.info['order'] is None:
            warnings.warn('WARNING: No dimension order found in tif metadata! Assuming "XYZTC" order.')
            self.info['order'] = ''.join([d for d in 'XYZTC'
                                          if f'Size{d}' in self.pixels_metadata.keys()])
            if not self.info['order']:
                self.info['order'] = 'XYZ'


###############################################################################
# ## IO functionality
###############################################################################


def is_tif(source):
    """Checks if this is a TIF source"""
    if isinstance(source, Source):
        return True
    if isinstance(source, str):
        try:
            Source(source)
        except tifffile.TiffFileError:  # Do not catch missing file or permission errors
            return False
        return True
    return False


def read(source, slicing=None, sink=None, **args):
    """Read data from a tif file.

    Arguments
    ---------
    source : str or TIF class
        The name of the tif file or a TIF class.
    slicing : slice, Slice or None
        An optional sub-slice to consider.

    Returns
    -------
    data : array
        The image data in the tif file.
    """
    if not isinstance(source, Source):
        source = Source(source)
    if slicing is None:
        return source.array
    else:
        return source[slicing]


def write(sink, data, **args):
    """Write data to a tif file

    Arguments
    ---------
    sink : str
        The name of the tif file.

    Returns
    -------
    sink : str
        The name of the tif file.
    """
    try:
        data = array_to_tif(data)
    except ValueError as err:
        raise ValueError(f'Cannot write array to tif file {sink}!; {err}')
    # TODO: add axes order 'XYZ(C)' to metadata
    try:
        tifffile.imsave(sink, data, **args)  # noqa
    except AttributeError:
        tifffile.imwrite(sink, data, **args)
    return sink


def create(location=None, shape=None, dtype=None, mode=None, as_source=True, **kwargs):
    """Create a memory map.

    Arguments
    ---------
    location : str
      The filename of the memory mapped array.
    shape : tuple or None
      The shape of the memory map to create.
    dtype : dtype
      The data type of the memory map.
    mode : 'r', 'w', 'w+', None
      The mode to open the memory map.
    as_source : bool
      If True, return as Source class.

    Returns
    -------
    memmap : np.memmap
      The memory map.

    Note
    ----
    By default memmaps are initialized as fortran contiguous if order is None.
    """
    if shape is None:
        raise ValueError('Shape for new tif file must be given!')
    try:
        shape = shape_to_tif(shape)
    except ValueError as err:
        print(f'ERROR: could not transpose shape of {location} ({shape}) to ZYX order!; {err}')
        raise err
    mode = 'r+' if mode == 'w+' or mode is None else mode
    dtype = 'float64' if dtype is None else dtype

    memmap = tifffile.memmap(location, shape=shape, dtype=dtype, mode=mode)
    if as_source:
        return Source(location)
    else:
        return memmap


################################################################################
# ### Array axes order
################################################################################

def map_axes(source_order, dest_order, ndim=None):
    """
    Generate a mapping of axes from source order to destination order.
    The mapping is a tuple of integers that can be used with np.transpose to reorder the axes of an array.

    Parameters
    ----------
    source_order : str
        The order of the axes in the source array (e.g., 'ZYX').
    dest_order : str
        The desired order of axes in the output array (e.g., 'XYZ').

    Returns
    -------
    tuple
        A tuple of integers that can be used with np.transpose to reorder the axes of an array.
    """
    if not ndim:
        ndim = len(source_order)
    if isinstance(source_order, (tuple, list)):
        source_order = ''.join(source_order)
    if isinstance(dest_order, (tuple, list)):
        dest_order = ''.join(dest_order)
    source_order = source_order.upper()
    dest_order = dest_order.upper()

    if 'C' in source_order and 'C' not in dest_order:
        warnings.warn('Color channel is present in source order but not explicitly in destination order, '
                      'assuming it should be moved to the end of the array.')
        dest_order += 'C'
    elif 'C' in dest_order and 'C' not in source_order:
        raise ValueError('Cannot add color channel to array without color channel.')

    # if order were given with too much information, discard by least significant
    for dim in 'TCZ':
        if ((ndim < len(source_order) and dim in source_order) or
                (ndim < len(dest_order) and dim in dest_order)):
            source_order = source_order.replace(dim, '')
            dest_order = dest_order.replace(dim, '')

    if len(source_order) != len(dest_order):
        raise ValueError(f'Source and destination order must have the same number of axes.'
                         f' Source order: {source_order}, Destination order: {dest_order}')

    return tuple(source_order.index(axis) for axis in dest_order)


def transpose_array(array, source_order, dest_order):
    """
    Transpose the axes on array from source_order to dest_order.

    Parameters
    ----------
    array : np.ndarray
        The array to transpose
    source_order : str
        The order of the axes in the array (with letters representing the axes)
    dest_order : str
        The desired order of axes in the output array (with letters representing the axes)

    Returns
    -------
    The transposed array
    """
    transposition = map_axes(source_order, dest_order, ndim=array.ndim)
    return np.transpose(array, transposition)


def tif_to_clearmap_order(array, array_order='XYZ'):
    """
    Transpose the axes on array to the ClearMap order ('ZYX')

    Parameters
    ----------
    array : np.ndarray
        The array to transpose
    array_order : str
        The order of the input array (with letters representing the axes)

    Returns
    -------
    The transposed array
    """
    return transpose_array(array, array_order, 'ZYX')


def reorder_shape(shape, order, dest_order):
    """
    Rearrange the shape tuple to match the given order.

    Parameters
    ----------
    shape : tuple
        The original shape of the array
    order : str
        The order of the axes in the array (e.g., 'ZYX' or 'CZYX')
    dest_order : str
        The desired order of axes in the output array (e.g., 'XYZ' or 'XYZC')

    Returns
    -------
    tuple
        The shape rearranged to match the given order
    """
    axes_mapping = map_axes(order, dest_order, ndim=len(shape))
    rearranged_shape = tuple(shape[ax] for ax in axes_mapping)
    return rearranged_shape


def shape_from_tif(shape, order='XYZ', dest_order='ZYX'):   # FIXME: extract CLEARMAP_ORDER and TIF_ORDER to constants
    """
    Rearrange the shape tuple to match the 'XYZ' (or 'XYZC') order based on the given axes order.

    Parameters
    ----------
    shape : tuple
        The original shape of the array.
    order : str
        The order of the axes in the array (e.g., 'ZYX' or 'CZYX'). Default is 'XYZ' (Default tiff order).
    dest_order : str
        The desired order of axes in the output array (e.g., 'XYZ' or 'XYZC'). Default is 'ZYX' (ClearMap array order).

    Returns
    -------
    tuple
        The shape rearranged to match the 'XYZ' (or 'XYZC') order.
    """
    return reorder_shape(shape, order, dest_order)


def shape_to_tif(shape, order='ZYX', dest_order='XYZ'):
    """
    Rearrange the shape tuple to match the 'XYZ' (or 'XYZC') order based on the given axes order.

    Parameters
    ----------
    shape : tuple
        The original shape of the array.
    order : str
        The order of the axes in the array (e.g., 'ZYX' or 'CZYX'). Default is 'ZYX' (ClearMap array order).
    dest_order : str
        The desired order of axes in the output array (e.g., 'XYZ' or 'XYZC'). Default is 'XYZ' (Default tiff order).

    Returns
    -------
    tuple
        The shape rearranged to match the 'XYZ' (or 'XYZC') order.
    """
    return reorder_shape(shape, order, dest_order)

#
# def shape_from_tif(shape):
#     ndim = len(shape)
#     shape = shape[:max(0, ndim-3)] + shape[-3:][::-1]  # FIXME: rewrite for color and use in array_from_tiff too
#     return shape
#
#
# def array_from_tif(array):  # to ZYXC orientation
#     ndim = array.ndim
#     n_colors = min(array.shape)  # valid if rgb
#     if ndim == 4 and n_colors in (3, 4):  # Put color last for RGB images
#         col_idx = array.shape.index(n_colors)
#
#         new_axes = list(range(ndim))
#         new_axes.pop(col_idx)
#         new_axes = new_axes[::-1]
#         new_axes.append(col_idx)
#         array = np.transpose(array, new_axes)
#     else:
#         axes = list(range(ndim))
#         axes = axes[:max(0, ndim-3)] + axes[-3:][::-1]
#         array = array.transpose(axes)
#     return array

# def array_from_tif(array):  # to ZYXC orientation
#     return tif_to_clearmap_order(array)


def array_to_tif(array, source_order='ZYX'):
    return transpose_array(array, source_order, 'XYZ')


################################################################################
# ### Tests
################################################################################

def _test():
    import ClearMap.Tests.Files as tfs
    import ClearMap.IO.TIF as tif

    filename = tfs.filename('tif_2d')
    t = tif.Source(location=filename)
    print(t)

    filename = tfs.filename('tif_2d_color')
    t = tif.Source(location=filename)
    print(t)

    d = tif.read(filename)
    print(d.shape)

    v = t.as_virtual()
    print(v)

    q = v.as_real()
    print(q)<|MERGE_RESOLUTION|>--- conflicted
+++ resolved
@@ -6,11 +6,7 @@
 ----
 This module relies on the tifffile library.
 """
-<<<<<<< HEAD
-__author__ = 'Christoph Kirst <christoph.kirst.ck@gmail.com>'
-=======
 __author__ = 'Christoph Kirst <christoph.kirst.ck@gmail.com>, Charly Rousseau <charly.rousseau@icm-institute.org>'
->>>>>>> 189eeeae
 __license__ = 'GPLv3 - GNU General Public License v3 (see LICENSE.txt)'
 __copyright__ = 'Copyright © 2020 by Christoph Kirst'
 __webpage__ = 'https://idisco.info'
@@ -212,13 +208,8 @@
         metadata : dict
             Dictionary with the metadata.
         """
-<<<<<<< HEAD
-        md = self.get_raw_metadata_dictionary()
-        if not md:
-=======
         metadata = self.get_raw_metadata_dictionary()
         if not metadata:
->>>>>>> 189eeeae
             warnings.warn(f'No metadata found in tif file {self._tif.filename}!'
                           f'Assuming XYZ order and shape {self.shape}.')
             shape = self.shape
@@ -228,121 +219,6 @@
         if info is all:
             raise DeprecationWarning('The all argument is deprecated. Use "all" instead.')
         elif info == 'all':
-<<<<<<< HEAD
-            return md
-        elif isinstance(info, str):
-            info = [info]
-        info = {k: None for k in info}
-
-        def update_info(info, name, keys, mdict, astype, include_keys=False):
-            # value = [astype(mdict.get(k)) for k in keys if mdict.get(k) is not None]
-
-            value = []
-            for k in keys:
-                v = mdict
-                for kk in k.split('.'):
-                    v = v.get(kk, None)
-                    if v is None:
-                        break
-                if include_keys and v is not None:
-                    info[k] = v
-                if v is not None:
-                    value.append(astype(v))
-            if len(value) > 0:
-                info[name] = tuple(value)
-
-        # get info
-        if self._tif.is_ome:
-            mdp = md.get('Image', {}).get('Pixels', {})
-        elif self._tif.is_imagej:
-            labels = md.get('Labels')
-            if labels:
-                mdp = {(line.split('=', 1)[0]).strip(): (line.split('=', 1)[1]).strip()
-                       for line in labels[0].split('\n') if '=' in line}
-            else:  # Try to get metadata from the Info field
-                print(f'WARNING: Image: {self._tif.filename}, no labels found in imagej metadata!;'
-                      f' metadata: {md}')
-                try:
-                    md_info = md['Info'].split('\n')
-                except KeyError:
-                    warnings.warn(f'No Info metadata found in tif file {self._tif.filename}!'
-                                  f'Metadata: {md}')
-                    md['order'] = 'XYZ'
-                    return md
-                if md_info[0].startswith('NRRD'):
-                    md_info = {ln.split(':', 1)[0]: ln.split(':', 1)[1] for ln in md_info if ':' in ln}
-                    if 'sizes' in md_info:
-                        info['shape'] = tuple(int(sz) for sz in md_info['sizes'].split(' ') if sz)
-                        index_to_dim = {0: 'X', 1: 'Y', 2: 'Z'}
-                        space_directions = md_info.get('space directions', None)
-                        space_directions = tuple(tuple([int(dim_) for dim_ in v.strip('()').split(',')])
-                                                 for v in space_directions.split(' ') if v)
-                        info['order'] = [index_to_dim[np.argmax(v)] for v in space_directions]
-                        info['resolution'] = tuple([max(v) for v in space_directions])
-                    else:
-                        raise ValueError(f'Unknown metadata type {self._metadata_type} and format: {md_info[0]};'
-                                         f' info: {md_info}')
-                    return info
-                else:
-                    raise ValueError(f'Unknown metadata type {self._metadata_type} and format: {md_info[0]};'
-                                     f' info: {md_info}')
-        elif self.is_clearmap:
-            info = md[0]
-            info['order'] = 'XYZ'
-            return info
-        else:
-            raise ValueError(f'Unknown metadata type {self._metadata_type}')
-
-        keys = info.keys()
-        if 'shape' in keys:
-            order = mdp.get('DimensionOrder', None)
-            if order is None and self.is_clearmap:
-                warnings.warn('WARNING: No dimension order found in tif metadata! Assuming "XYZTC" order.')
-                ''.join([d for d in 'XYZTC' if f'Size{d}' in mdp.keys()])
-            info['order'] = order
-
-            update_info(info, 'shape', [f'Size{d}' for d in order], mdp, int)
-            if info['shape'] is not None and [d for d in info['shape'] if d != 1] != self.shape:
-                order = [d for s, d in zip(info['shape'], order) if s > 1]
-                info['order'] = order
-                info['shape'] = self.shape
-
-        if 'description' in keys:
-            if self.pages_mode:
-                info['description'] = self._tif.pages[0].description
-            else:
-                info['description'] = self.series.description
-            if info['description'] is None:
-                info['description'] = md.get('Image', {}).get('Description', None)
-
-        if 'resolution' in keys:
-            update_info(info, 'resolution', [f'PhysicalSize{dim}' for dim in 'XYZ'], mdp, float)
-
-        if 'overlap' in keys:
-            mdc = md.get('CustomAttributes', {}).get('PropArray', {})  # UM2
-            if mdc:
-                overlap_keys = [f'xyz-Table_{dim}_Overlap.Value' for dim in 'XY']
-                update_info(info, 'overlap', overlap_keys, mdc, float)
-            else:
-                mdc = md.get('CustomAttributes', {}).get('Properties', {}).get('prop', {})  # Blaze
-                overlap_keys = [f'xyz-Table {dim} Overlap' for dim in 'XY']
-                overlaps = [float(label.get('Value')) for label in mdc if label.get('label') in overlap_keys]
-                info['overlap'] = tuple(overlaps) if overlaps else None
-
-        if 'tile_configuration' in keys:
-            tile_cfg_txt = (md.get('Image', {}).get('CustomAttributes', {})
-                            .get('TileConfiguration', {}).get('TileConfiguration', ''))
-            if tile_cfg_txt:
-                tile_cfg_txt = [ln.strip() for ln in tile_cfg_txt[1:].split(')') if ln]
-                tile_cfg = [ln.split(';;') for ln in tile_cfg_txt]
-                tile_cfg = [(ln[0], ln[1][1:]) for ln in tile_cfg]
-                info['tile_configuration'] = tile_cfg
-
-        if 'date' in keys:
-            info['date'] = md.get('Image', {}).get('CreationDate', None)
-
-        return info
-=======
             return metadata
 
         if self._metadata_type == 'ome_metadata':
@@ -357,7 +233,6 @@
 
         parser.parse()
         return parser.info
->>>>>>> 189eeeae
 
     def as_memmap(self):
         try:
